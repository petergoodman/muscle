--- conflicted
+++ resolved
@@ -28,10 +28,7 @@
           curl -fsSL https://raw.githubusercontent.com/rcedgar/vcxproj_make/2eee480/vcxproj_make.py > vcxproj_make.py
           chmod u+x ./vcxproj_make.py
           ./vcxproj_make.py --openmp --cppcompiler g++-11 --nonative
-<<<<<<< HEAD
-=======
           g++-11 --version > compiler.txt
->>>>>>> 82036d12
       - name: Upload binary artifact
         uses: actions/upload-artifact@v4
         with:
